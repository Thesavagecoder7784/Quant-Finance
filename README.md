# Quant Finance Repository

This repository serves as a comprehensive portfolio showcasing practical implementations of quantitative finance models, advanced analytical techniques, and algorithmic trading strategies. Developed with a focus on applying theoretical concepts to real-world financial data, this project demonstrates proficiency in quantitative modeling, statistical analysis, machine learning, and software development crucial for roles in quantitative finance.

## Key Highlights & Skills Demonstrated

*   **Quantitative Modeling:** Deep understanding and implementation of foundational and advanced financial models, including option pricing (Black-Scholes, Monte Carlo for exotic options), credit risk (Merton, Black-Cox), and asset pricing (CAPM, Fama-French, Carhart, AQR).
*   **Stochastic Processes:** Simulation and application of various stochastic processes (Brownian Motion, Jump Diffusion, Lévy, Martingales, Poisson) fundamental for modeling asset price dynamics and risk.
*   **Portfolio Optimization:** Expertise in classical (Markowitz Mean-Variance, Black-Litterman) and modern (Reinforcement Learning) portfolio construction and risk management techniques.
*   **Time Series Analysis:** Application of advanced time series models (ARIMA, GARCH) for forecasting and volatility modeling, alongside stationarity and cointegration tests for robust data analysis.
*   **Machine Learning & Data Science:** Implementation of ML algorithms (XGBoost) for predictive modeling in trading, and natural language processing (VADER, FinBERT) for sentiment analysis on financial news.
*   **Algorithmic Trading & Backtesting:** Development of end-to-end pipelines for data ingestion, sentiment analysis, strategy backtesting, and live paper trading, emphasizing performance metrics and realistic transaction costs.
*   **Risk Management:** Calculation and interpretation of key risk metrics such as Value-at-Risk (VaR), Maximum Drawdown, Sharpe Ratio, Sortino Ratio, Beta, and Alpha.
*   **Programming & Tools:** Strong programming skills in Python for quantitative development, data manipulation, and visualization, complemented by experience with React for interactive financial tools.

## Contents

### 1. Financial Models

This section includes implementations of various financial models and quantitative algorithms, forming the bedrock of quantitative finance.

#### Advanced Probability
-   `Conditional Expectation in Financial Markets.py`: Demonstrates the application of conditional expectation, a core concept in stochastic calculus, for understanding information flow and pricing in financial markets.
-   `Martingales in Financial Markets.py`: Implements martingale processes, crucial for arbitrage-free pricing theory and risk-neutral valuation.

#### Asset Pricing
-   `capital-asset-pricing-model-capm.ipynb`: Jupyter Notebook demonstrating the Capital Asset Pricing Model (CAPM) for assessing expected returns and systematic risk.
-   **Multi-factor Models**: Jupyter Notebooks implementing advanced asset pricing models:
    -   `aqr-style-premia-multi-style-models.ipynb`: Explores AQR's style premia models.
    -   `carhart-4-factor-model.ipynb`: Implements the Carhart 4-factor model, extending Fama-French with a momentum factor.
    -   `fama-french-3-factor-model.ipynb`: Implements the foundational Fama-French 3-factor model for explaining stock returns.
    -   `fama-french-5-factor-model.ipynb`: Implements the extended Fama-French 5-factor model.

#### Credit Risk Modeling
-   `pd_estimation.py`: Python script for Probability of Default (PD) estimation using logistic regression, a key component in credit risk assessment.
-   **Credit Derivatives**:
    -   `credit_default_swap.py`: Implementation of Credit Default Swap (CDS) pricing, a fundamental credit derivative.
-   **Reduced Form Models**:
    -   `jarrow_turnbull_model.py`: Implementation of the Jarrow-Turnbull model, a reduced-form model for default intensity.
-   **Structural Models**:
    -   `black_cox_model.py`: Implementation of the Black-Cox model, an extension of Merton's model incorporating a default barrier.
    -   `merton_model.py`: Implementation of the Merton model for corporate default, linking equity to an option on firm assets.

#### Linear Algebra Applications
-   `main.py`: Orchestrates the application of PCA and SVD to financial data.
-   `pca_algorithm.py`: Implementation of Principal Component Analysis (PCA) for dimensionality reduction and identifying latent risk factors in financial datasets.
-   `svd_algorithm.py`: Implementation of Singular Value Decomposition (SVD) for data compression and noise reduction in financial time series.

#### Monte Carlo Simulations
-   `monte-carlo-algorithm.ipynb`: Jupyter Notebook demonstrating Monte Carlo simulations, a versatile numerical method for pricing complex derivatives and risk assessment.

#### Option Pricing
-   `black-scholes-algorithm.ipynb`: Jupyter Notebook demonstrating the Black-Scholes option pricing model, a cornerstone of modern financial theory.
-   **Advanced Option Pricing & Derivatives**:
    -   `exotic_options_pricing.py`: Python script for pricing various exotic options (Asian, Barrier, Lookback, Rainbow) using Monte Carlo simulation.
-   **Option Pricing Tool (React Application)**: An interactive web application for European option pricing and Greeks calculation using the Black-Scholes model, built with React.

#### Stochastic Processes
-   Python scripts simulating various stochastic processes essential for financial modeling:
    -   `branching_process.py`: Modeling population growth or spread of defaults.
    -   `brownian_motion_simulation.py`: Fundamental for continuous-time financial models.
    -   `continuous_time_markov_chain.py`: For modeling state transitions (e.g., credit ratings).
    -   `discrete_time_markov_chain.py`: For discrete state changes.
    -   `gaussian_process.py`: For non-parametric regression and time series forecasting.
    -   `geometric_random_walk.py`: A common model for asset prices.
    -   `jump_diffusion.py`: Incorporates sudden, large price movements.
    -   `levy_process.py`: Generalization of Brownian motion with jumps.
    -   `martingale_process.py`: Demonstrates fair games and arbitrage-free pricing.
    -   `poisson_process_simulation.py`: Models discrete event occurrences (e.g., defaults).
    -   `renewal_process.py`: Models events with i.i.d. inter-arrival times.
    -   `simple_random_walk.py`: A basic discrete-time model.

### 2. Portfolio Management

This section focuses on advanced portfolio optimization and comprehensive risk analysis techniques.

#### Portfolio Optimization
-   `Black-Litterman.py`: Implementation of the Black-Litterman model, combining market equilibrium with investor views for robust portfolio allocation.
-   `Markowitz.py`: Implementation of Markowitz Mean-Variance Optimization (MVO) for constructing efficient portfolios by balancing risk and return.
-   `Reinforcement Learning.py`: Explores the application of Reinforcement Learning (RL) to dynamic portfolio optimization, training an agent to make optimal trading decisions.

#### Risk Analysis
-   `value-at-risk-var-methods.ipynb`: Jupyter Notebook on Value-at-Risk (VaR) methods for quantifying potential financial losses.
-   **Portfolio and Risk Analysis**:
    -   `portfolio-and-risk-analysis`: Python script implementing key portfolio performance and risk metrics: Sharpe Ratio, Sortino Ratio, Maximum Drawdown (MDD), Calmar Ratio, Beta (β), Jensen's Alpha (α), Treynor Ratio, and Compound Annual Growth Rate (CAGR).

### 3. Trading Strategy Development

This section covers the development and evaluation of data-driven trading strategies, including sentiment analysis and rigorous backtesting.

#### Backtesting
-   **Simple Trading Signal**: An end-to-end pipeline for backtesting a sentiment-driven trading strategy.
    -   `backtesting.py`: Core backtesting engine, simulating trades with realistic costs and calculating performance metrics (Cumulative Returns, Max Drawdown, Sharpe Ratio, Win Rate).
    -   `config.py`: Centralized configuration for strategy parameters.
    -   `data_ingestion.py`: Handles fetching historical data from various sources (NewsAPI, Reddit, Finviz, yfinance).
    -   `database_manager.py`: Manages SQLite database for news sentiment.
    -   `main.py`: Main entry point to orchestrate the sentiment and backtesting pipeline.
    -   `pipeline_orchestrator.py`: Orchestrates data flow and parameter optimization.
    -   `sentiment_analysis.py`: Implements VADER and FinBERT for sentiment analysis.
    -   `visualization.py`: Provides tools for visualizing sentiment trends and backtest performance.

#### News Sentiment Pipeline
-   A comprehensive pipeline for ingesting financial news, analyzing sentiment, and storing results.
    -   `config.py`: Configuration for the sentiment pipeline.
    -   `data_ingestion.py`: Functions for fetching headlines from NewsAPI, Reddit, and Finviz.
    -   `data_processor.py`: Processes raw news data, including ticker assignment for Reddit posts.
    -   `database_manager.py`: Manages the news sentiment database.
    -   `main.py`: Main entry point for the sentiment analysis pipeline.
    -   `pipeline_orchestrator.py`: Orchestrates the sentiment analysis workflow.
    -   `sentiment_analysis.py`: Functions for VADER and FinBERT sentiment analysis.
    -   `visualization.py`: Scripts for visualizing sentiment data.

### 4. Time Series Analysis

This section provides tools and implementations for advanced time series analysis in finance, crucial for forecasting and understanding dynamic financial data.

-   `arima_model.py`: Implementation of Autoregressive Integrated Moving Average (ARIMA) models for time series forecasting.
-   `cointegration.py`: Python script for performing cointegration tests, essential for identifying long-term relationships between non-stationary time series (e.g., for pair trading).
-   `garch_model.py`: Implementation of Generalized Autoregressive Conditional Heteroskedasticity (GARCH) models for modeling and forecasting financial volatility.
-   `stationary_tests.py`: Python scripts for performing various stationarity tests (Augmented Dickey-Fuller (ADF) test, KPSS test), critical for validating time series assumptions.

### 5. Live Paper Trading Bot

This section contains the setup for a live paper trading bot, demonstrating real-time data integration and automated order execution.

-   `config.py`: Configuration for Alpaca API keys and trading parameters.
-   `main.py`: Main entry point for the trading bot, implementing a simple SMA crossover and RSI strategy with Alpaca's paper trading API.

## Technologies Used

*   **Languages:** Python, JavaScript
*   **Core Libraries:** NumPy, Pandas, SciPy, scikit-learn, statsmodels, arch
*   **Financial Data & APIs:** yfinance, NewsAPI, PRAW (Reddit API Wrapper), Alpaca Trade API, BeautifulSoup4 (for web scraping Finviz)
*   **Machine Learning & NLP:** XGBoost, NLTK (VADER), Hugging Face Transformers (FinBERT)
*   **Visualization:** Matplotlib, Seaborn, Chart.js
*   **Web Development:** React (for Option Pricing Tool)
*   **Database:** SQLite
*   **Environment Management:** python-dotenv

## How to Explore and Run Projects

Each major project directory (`1_Financial_Models`, `2_Portfolio_Management`, etc.) contains its own `README.md` with specific setup and execution instructions. Generally, Python projects require installing dependencies from `requirements.txt` (e.g., `pip install -r requirements.txt`) and running the `main.py` script. The React application has its own `npm install` and `npm start` commands.

<<<<<<< HEAD
For API-dependent projects (e.g., NewsAPI, Reddit, Alpaca), you will need to obtain your own API keys and configure them in the respective `config.py` or `.env` files as instructed within those project directories.
=======
- `README.md`: This file.
- `xgboost_model.pkl`: A pickled XGBoost model.

XGBoost is being used for machine learning models to be integrated into the backtesting pipeline
>>>>>>> 89ca56f6
<|MERGE_RESOLUTION|>--- conflicted
+++ resolved
@@ -123,29 +123,11 @@
 
 This section contains the setup for a live paper trading bot, demonstrating real-time data integration and automated order execution.
 
--   `config.py`: Configuration for Alpaca API keys and trading parameters.
--   `main.py`: Main entry point for the trading bot, implementing a simple SMA crossover and RSI strategy with Alpaca's paper trading API.
+- `config.py`: Configuration for the trading bot.
+- `main.py`: Main entry point for the trading bot.
+- `requirements.txt`: Python dependencies for the trading bot.
 
-## Technologies Used
+## Other Files
 
-*   **Languages:** Python, JavaScript
-*   **Core Libraries:** NumPy, Pandas, SciPy, scikit-learn, statsmodels, arch
-*   **Financial Data & APIs:** yfinance, NewsAPI, PRAW (Reddit API Wrapper), Alpaca Trade API, BeautifulSoup4 (for web scraping Finviz)
-*   **Machine Learning & NLP:** XGBoost, NLTK (VADER), Hugging Face Transformers (FinBERT)
-*   **Visualization:** Matplotlib, Seaborn, Chart.js
-*   **Web Development:** React (for Option Pricing Tool)
-*   **Database:** SQLite
-*   **Environment Management:** python-dotenv
-
-## How to Explore and Run Projects
-
-Each major project directory (`1_Financial_Models`, `2_Portfolio_Management`, etc.) contains its own `README.md` with specific setup and execution instructions. Generally, Python projects require installing dependencies from `requirements.txt` (e.g., `pip install -r requirements.txt`) and running the `main.py` script. The React application has its own `npm install` and `npm start` commands.
-
-<<<<<<< HEAD
-For API-dependent projects (e.g., NewsAPI, Reddit, Alpaca), you will need to obtain your own API keys and configure them in the respective `config.py` or `.env` files as instructed within those project directories.
-=======
 - `README.md`: This file.
-- `xgboost_model.pkl`: A pickled XGBoost model.
-
-XGBoost is being used for machine learning models to be integrated into the backtesting pipeline
->>>>>>> 89ca56f6
+- `xgboost_model.pkl`: A pickled XGBoost model.